--- conflicted
+++ resolved
@@ -1,10 +1,7 @@
-from copy import deepcopy
-import functools
-
 from ml_collections import ConfigDict
 from ml_collections.config_dict import FieldReference, placeholder
 
-<<<<<<< HEAD
+from orca.data.utils.data_utils import NormalizationType
 from orca.data.utils.text_processing import MuseEmbedding
 from orca.model import base_orca_model_config
 from orca.model.components.action_heads import MSEActionHead
@@ -12,10 +9,6 @@
 from orca.model.components.transformer import common_transformer_sizes
 from orca.model.components.vit_encoders import SmallStem16
 from orca.spec import ModuleSpec
-=======
-from orca.data.utils.data_utils import NormalizationType
-
->>>>>>> cf170b6b
 
 
 def get_model_config(transformer_size):
@@ -113,9 +106,8 @@
     )
 
 
-<<<<<<< HEAD
 def get_dataset_config(window_size=1):
-    normalization_type = "normal"
+    normalization_type = NormalizationType.NORMAL
     task_augmentation = dict(
         task_augment_strategy="delete_task_conditioning",
         task_augment_kwargs=dict(
@@ -125,19 +117,6 @@
             ],
         ),
     )
-=======
-def get_dataset_config(modality="multimodal", window_size=1):
-    normalization_type = NormalizationType.NORMAL
-    if modality == "multimodal":
-        task_augmentation = dict(
-            task_augment_strategy="delete_task_conditioning",
-            task_augment_kwargs=dict(
-                keep_image_prob=0.5,
-            ),
-        )
-    else:
-        raise ValueError(f"Unknown modality {modality}")
->>>>>>> cf170b6b
 
     return {
         # oxe_kwargs will generate dataset_kwargs_list and sampling weights
